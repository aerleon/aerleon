default_language_version:
    python: python3.10
exclude: '\.ref$'
repos:
<<<<<<< HEAD
  - repo: https://github.com/PyCQA/flake8
    rev: '3.8.3'
=======
  # - repo: https://github.com/python/black.git
  #   rev: 22.8.0
  #   hooks:
  #     - id: black
  - repo: https://github.com/john-hen/Flake8-pyproject
    rev: 1.1.0
>>>>>>> 6bd1d8c7
    hooks:
      - id: Flake8-pyproject
        additional_dependencies:
          - flake8-black>=0.1.1
  - repo: https://github.com/pre-commit/pre-commit-hooks
    rev: v4.4.0
    hooks:
      - id: check-executables-have-shebangs
      - id: debug-statements
      - id: detect-private-key
      - id: end-of-file-fixer
      - id: trailing-whitespace
      - id: check-yaml
      - id: no-commit-to-branch
        args: [--branch, main]
  - repo: https://github.com/pre-commit/pygrep-hooks
    rev: v1.9.0
    hooks:
      - id: text-unicode-replacement-char<|MERGE_RESOLUTION|>--- conflicted
+++ resolved
@@ -2,17 +2,12 @@
     python: python3.10
 exclude: '\.ref$'
 repos:
-<<<<<<< HEAD
-  - repo: https://github.com/PyCQA/flake8
-    rev: '3.8.3'
-=======
   # - repo: https://github.com/python/black.git
   #   rev: 22.8.0
   #   hooks:
   #     - id: black
   - repo: https://github.com/john-hen/Flake8-pyproject
     rev: 1.1.0
->>>>>>> 6bd1d8c7
     hooks:
       - id: Flake8-pyproject
         additional_dependencies:
