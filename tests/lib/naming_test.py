# Copyright 2007 Google Inc. All Rights Reserved.
# Modifications Copyright 2022-2023 Aerleon Project Authors.
#
# Licensed under the Apache License, Version 2.0 (the "License");
# you may not use this file except in compliance with the License.
# You may obtain a copy of the License at
#
#     http://www.apache.org/licenses/LICENSE-2.0
#
# unless required by applicable law or agreed to in writing, software
# distributed under the License is distributed on an "AS IS" BASIS,
# WITHOUT WARRANTIES OR CONDITIONS OF ANY KIND, either express or implied.
# See the License for the specific language governing permissions and
# limitations under the License.

"""Unittest for naming.py module."""

from absl.testing import absltest

from aerleon.lib import nacaddr
from aerleon.lib import naming


class NamingUnitTest(absltest.TestCase):
    """Unit Test for naming.py.

    The Naming class allows us to specify if we want to use arrays of text
    instead of files.  Most of the tests below create an empty Naming class.
    To populate the class with data, we simply pass our test data in arrays
    to the ParseList method, or in some cases, pass an io.BytesIO stream.
    """

    def setUp(self):
        super().setUp()
        self.defs = naming.Naming(None)
        servicedata = []
        servicedata.append('SVC1 = 80/tcp 81/udp 82/tcp')
        servicedata.append('SVC2 = 80/tcp 81/udp 82/tcp SVC2')
        servicedata.append('SVC3 = 80/tcp 81/udp')
        servicedata.append('SVC4 = 80/tcp # some service')
        servicedata.append('TCP_90 = 90/tcp')
        servicedata.append('SVC5 = TCP_90')
        servicedata.append('SVC6 = SVC1 SVC5')
        networkdata = []
        networkdata.append('NET1 = 10.1.0.0/8 # network1')
        networkdata.append('NET2 = 10.2.0.0/16 # network2.0')
        networkdata.append('       NET1')
        networkdata.append('9OCLOCK = 1.2.3.4/32 # 9 is the time')
        networkdata.append('FOOBAR = 9OCLOCK')
        networkdata.append('FOO_V6 = ::FFFF:FFFF:FFFF:FFFF')
        networkdata.append('BAR_V6 = ::1/128')
        networkdata.append('BAZ = FOO_V6')
        networkdata.append('      BAR_V6')
        networkdata.append('BING = NET1 # foo')
        networkdata.append('       FOO_V6')

        self.defs.ParseServiceList(servicedata)
        self.defs.ParseNetworkList(networkdata)

    def testCommentedServices(self):
        self.assertEqual(self.defs.GetService('SVC4'), ['80/tcp'])
        self.assertListEqual(self.defs.GetServiceByProto('SVC4', 'tcp'), ['80'])

    def testBadGetRequest(self):
        """Test proper handling of a non-existant service request."""
        self.assertRaises(naming.UndefinedServiceError, self.defs.GetService, 'FOO')
        self.assertRaises(naming.UndefinedServiceError, self.defs.GetServiceByProto, 'FOO', 'tcp')

    def testGetServiceRecursion(self):
        """Ensure we don't slip into recursion hell when object contains itself."""
        self.assertListEqual(self.defs.GetService('SVC2'), ['80/tcp', '81/udp', '82/tcp'])

    def testGetService(self):
        """Verify proper results from a service lookup request."""
        self.assertListEqual(self.defs.GetService('SVC1'), ['80/tcp', '81/udp', '82/tcp'])

    def testBadProtocol(self):
        """Test proper handling of a non-existant service request."""
        self.assertListEqual(self.defs.GetServiceByProto('SVC1', 'fud'), [])

    def testGetServiceByProto(self):
        self.assertListEqual(self.defs.GetServiceByProto('SVC1', 'tcp'), ['80', '82'])

    def testGetServiceByProtoWithoutProtocols(self):
        """Ensure services with protocol are not returned when type is specified."""
        self.assertListEqual(self.defs.GetServiceByProto('SVC3', 'tcp'), ['80'])

    def testNetworkComment(self):
        self.assertEqual(self.defs.GetNetAddr('NET1')[0].text, 'network1')

    def testNestedNetworkComment(self):
        self.assertEqual(self.defs.GetNetAddr('NET2')[1].text, 'network1')

    def testUndefinedAddress(self):
        self.assertRaises(naming.UndefinedAddressError, self.defs.GetNetAddr, 'FOO')

    def testNamespaceCollisionError(self):
        badservicedata = []
        badservicedata.append('SVC1 = 80/tcp')
        badservicedata.append('SVC1 = 81/udp')
        testdefs = naming.Naming(None)
        self.assertRaises(
            naming.NamespaceCollisionError, testdefs.ParseServiceList, badservicedata
        )

    def testNetworkAddress(self):
        self.assertListEqual(self.defs.GetNetAddr('NET1'), [nacaddr.IPv4('10.0.0.0/8')])

    def testInet6Address(self):
        self.assertListEqual(
            self.defs.GetNetAddr('BAZ'),
            [nacaddr.IPv6('::FFFF:FFFF:FFFF:FFFF'), nacaddr.IPv6('::1/128')],
        )

    def testMixedAddresses(self):
        self.assertListEqual(
            self.defs.GetNetAddr('BING'),
            [nacaddr.IPv4('10.0.0.0/8'), nacaddr.IPv6('::FFFF:FFFF:FFFF:FFFF')],
        )
        # same thing but letting nacaddr decide which v4 or v6.
        self.assertListEqual(
            self.defs.GetNetAddr('BING'),
            [nacaddr.IP('10.0.0.0/8'), nacaddr.IP('::FFFF:FFFF:FFFF:FFFF')],
        )

    def testNestedServices(self):
        self.assertListEqual(self.defs.GetServiceByProto('SVC6', 'tcp'), ['80', '82', '90'])

    def testServiceParents(self):
        """SVC6 contains SVC5 which contains TCP_90 which contains 90/tcp."""
        self.assertListEqual(self.defs.GetServiceParents('90/tcp'), ['TCP_90', 'SVC5', 'SVC6'])

    def testNetParents(self):
        """BIN & NET2 contain NET1, BING & BAZ contain FOO_V6."""
        self.assertListEqual(sorted(self.defs.GetNetParents('NET1')), ['BING', 'NET2'])
        self.assertListEqual(sorted(self.defs.GetNetParents('FOO_V6')), ['BAZ', 'BING'])

    def testGetIpParents(self):
        """Ensure GetIpParents returns proper results."""
        self.assertListEqual(self.defs.GetIpParents('10.11.12.13/32'), ['BING', 'NET1', 'NET2'])

    def testUndefinedTokenNesting(self):
        bad_servicedata = ['FOO = 7/tcp BAR']
        bad_networkdata = ['NETGROUP = 10.0.0.0/8 FOOBAR']
        baddefs = naming.Naming(None)
        baddefs.ParseServiceList(bad_servicedata)
        baddefs.ParseNetworkList(bad_networkdata)
        self.assertRaises(naming.UndefinedServiceError, baddefs._CheckUnseen, 'services')
        self.assertRaises(naming.UndefinedAddressError, baddefs._CheckUnseen, 'networks')

    def testParseNetFile(self):
        filedefs = naming.Naming(None)
        data = ['FOO = 127.0.0.1 # some network\n']
        filedefs._ParseFile(data, 'networks')
        self.assertEqual(filedefs.GetNetAddr('FOO'), [nacaddr.IPv4('127.0.0.1')])

    def testParseServiceFile(self):
        filedefs = naming.Naming(None)
        data = ['HTTP = 80/tcp\n']
        filedefs._ParseFile(data, 'services')
        self.assertEqual(filedefs.GetService('HTTP'), ['80/tcp'])

    def testServiceIncorrectSyntax(self):
        badservicedata = []
        badservicedata.append('SVC1 = 80//tcp 80/udp')
        badservicedata.append('SVC2 = 81/tcp')
        testdefs = naming.Naming(None)
        self.assertRaises(naming.NamingSyntaxError, testdefs.ParseServiceList, badservicedata)

    def testGetNetChildrenSingle(self):
        expected = ['NET1']
        self.assertEqual(expected, self.defs.GetNetChildren('NET2'))

    def testGetNetChildrenMulti(self):
        expected = ['FOO_V6', 'BAR_V6']
        self.assertEqual(expected, self.defs.GetNetChildren('BAZ'))

    def testGetNetChildrenQueryNotExist(self):
        self.assertEqual([], self.defs.GetNetChildren('IDONOTEXIST'))

    def testGetNetChildrenNoChild(self):
        self.assertEqual([], self.defs.GetNetChildren('NET1'))


class DefinitionYAMLUnitTest(NamingUnitTest):
    """Runs the NamingUnitTest suite against YAML input.

    Behavior should be identical."""

    def setUp(self):
        super().setUp()
        defs_yaml = """
services:
<<<<<<< HEAD
    SVC1:
        -
            protocol: tcp
            port: 80
        -
            protocol: udp
            port: 81
        -
            protocol: tcp
            port: 82
    SVC2:
        -
            protocol: tcp
            port: 80
        -
            protocol: udp
            port: 81
        -
            protocol: tcp
            port: 82
        - SVC2
    SVC3:
        -
            protocol: tcp
            port: 80
        -
            protocol: udp
            port: 81
    SVC4:
        -
            protocol: tcp
            port: 80
            comment: "some service"
    TCP_90:
        -
            protocol: tcp
            port: 90
    SVC5:
        - TCP_90
    SVC6:
        - SVC1
        - SVC5
networks:
    NET1:
        values:
            -
                ip: 10.1.0.0/8
                comment: "network1"
    NET2:
        values:
            -
                ip: 10.2.0.0/16
                comment: "network2.0"
            - NET1
    9OCLOCK:
        values:
            -
                ip: 1.2.3.4/32
                comment: "9 is the time"
    FOOBAR:
        values:
            - 9OCLOCK
    FOO_V6:
        values:
            - 
                ip: ::FFFF:FFFF:FFFF:FFFF
    BAR_V6:
        values:
            - 
                ip: ::1/128
    BAZ:
        values:
            - FOO_V6
            - BAR_V6
    BING:
        values:
            -
                name: NET1
                comment: "foo"
            - FOO_V6
=======
  SVC1:
    - protocol: tcp
      port: 80
    - protocol: udp
      port: 81
    - protocol: tcp
      port: 82
  SVC2:
    - protocol: tcp
      port: 80
    - protocol: udp
      port: 81
    - protocol: tcp
      port: 82
    - SVC2
  SVC3:
    - protocol: tcp
      port: 80
    - protocol: udp
      port: 81
  SVC4:
    - protocol: tcp
      port: 80
      comment: "some service"
  TCP_90:
    - protocol: tcp
      port: 90
  SVC5:
    - TCP_90
  SVC6:
    - SVC1
    - SVC5
networks:
  NET1:
    values:
      - address: 10.1.0.0/8
        comment: "network1"
  NET2:
    values:
      - address: 10.2.0.0/16
        comment: "network2.0"
      - NET1
  9OCLOCK:
    values:
      - address: 1.2.3.4/32
        comment: "9 is the time"
  FOOBAR:
    values:
      - 9OCLOCK
  FOO_V6:
    values:
      - address: ::FFFF:FFFF:FFFF:FFFF
  BAR_V6:
    values:
      - address: ::1/128
  BAZ:
    values:
      - FOO_V6
      - BAR_V6
  BING:
    values:
      - name: NET1
        comment: "foo"
      - FOO_V6

>>>>>>> 683d0b00
"""
        self.defs = naming.Naming(None)
        self.defs.ParseYaml(defs_yaml, "example_defs.yaml")


class DefinitionObjectUnitTest(NamingUnitTest):
    """Runs the NamingUnitTest suite against object input.

    This is the object representation used by YAML definition files and API calls.

    Behavior should be identical."""

    def setUp(self):
        super().setUp()
        defs_obj = {
            'networks': {
<<<<<<< HEAD
                '9OCLOCK': {'values': [{'comment': '9 is the time', 'ip': '1.2.3.4/32'}]},
                'BAR_V6': {'values': [{'ip': '::1/128'}]},
                'BAZ': {'values': ['FOO_V6', 'BAR_V6']},
                'BING': {'values': [{'comment': 'foo', 'name': 'NET1'}, 'FOO_V6']},
                'FOOBAR': {'values': ['9OCLOCK']},
                'FOO_V6': {'values': [{'ip': '::FFFF:FFFF:FFFF:FFFF'}]},
                'NET1': {'values': [{'comment': 'network1', 'ip': '10.1.0.0/8'}]},
                'NET2': {'values': [{'comment': 'network2.0', 'ip': '10.2.0.0/16'}, 'NET1']},
=======
                '9OCLOCK': {'values': [{'comment': '9 is the time', 'address': '1.2.3.4/32'}]},
                'BAR_V6': {'values': [{'address': '::1/128'}]},
                'BAZ': {'values': ['FOO_V6', 'BAR_V6']},
                'BING': {'values': [{'comment': 'foo', 'name': 'NET1'}, 'FOO_V6']},
                'FOOBAR': {'values': ['9OCLOCK']},
                'FOO_V6': {'values': [{'address': '::FFFF:FFFF:FFFF:FFFF'}]},
                'NET1': {'values': [{'comment': 'network1', 'address': '10.1.0.0/8'}]},
                'NET2': {'values': [{'comment': 'network2.0', 'address': '10.2.0.0/16'}, 'NET1']},
>>>>>>> 683d0b00
            },
            'services': {
                'SVC1': [
                    {'port': 80, 'protocol': 'tcp'},
                    {'port': 81, 'protocol': 'udp'},
                    {'port': 82, 'protocol': 'tcp'},
                ],
                'SVC2': [
                    {'port': 80, 'protocol': 'tcp'},
                    {'port': 81, 'protocol': 'udp'},
                    {'port': 82, 'protocol': 'tcp'},
                    'SVC2',
                ],
                'SVC3': [{'port': 80, 'protocol': 'tcp'}, {'port': 81, 'protocol': 'udp'}],
                'SVC4': [{'comment': 'some service', 'port': 80, 'protocol': 'tcp'}],
                'SVC5': ['TCP_90'],
                'SVC6': ['SVC1', 'SVC5'],
                'TCP_90': [{'port': 90, 'protocol': 'tcp'}],
            },
        }
        self.defs = naming.Naming(None)
        self.defs.ParseDefinitionsObject(defs_obj, "example_defs.yaml")


if __name__ == '__main__':
    absltest.main()<|MERGE_RESOLUTION|>--- conflicted
+++ resolved
@@ -191,88 +191,6 @@
         super().setUp()
         defs_yaml = """
 services:
-<<<<<<< HEAD
-    SVC1:
-        -
-            protocol: tcp
-            port: 80
-        -
-            protocol: udp
-            port: 81
-        -
-            protocol: tcp
-            port: 82
-    SVC2:
-        -
-            protocol: tcp
-            port: 80
-        -
-            protocol: udp
-            port: 81
-        -
-            protocol: tcp
-            port: 82
-        - SVC2
-    SVC3:
-        -
-            protocol: tcp
-            port: 80
-        -
-            protocol: udp
-            port: 81
-    SVC4:
-        -
-            protocol: tcp
-            port: 80
-            comment: "some service"
-    TCP_90:
-        -
-            protocol: tcp
-            port: 90
-    SVC5:
-        - TCP_90
-    SVC6:
-        - SVC1
-        - SVC5
-networks:
-    NET1:
-        values:
-            -
-                ip: 10.1.0.0/8
-                comment: "network1"
-    NET2:
-        values:
-            -
-                ip: 10.2.0.0/16
-                comment: "network2.0"
-            - NET1
-    9OCLOCK:
-        values:
-            -
-                ip: 1.2.3.4/32
-                comment: "9 is the time"
-    FOOBAR:
-        values:
-            - 9OCLOCK
-    FOO_V6:
-        values:
-            - 
-                ip: ::FFFF:FFFF:FFFF:FFFF
-    BAR_V6:
-        values:
-            - 
-                ip: ::1/128
-    BAZ:
-        values:
-            - FOO_V6
-            - BAR_V6
-    BING:
-        values:
-            -
-                name: NET1
-                comment: "foo"
-            - FOO_V6
-=======
   SVC1:
     - protocol: tcp
       port: 80
@@ -338,7 +256,6 @@
         comment: "foo"
       - FOO_V6
 
->>>>>>> 683d0b00
 """
         self.defs = naming.Naming(None)
         self.defs.ParseYaml(defs_yaml, "example_defs.yaml")
@@ -355,16 +272,6 @@
         super().setUp()
         defs_obj = {
             'networks': {
-<<<<<<< HEAD
-                '9OCLOCK': {'values': [{'comment': '9 is the time', 'ip': '1.2.3.4/32'}]},
-                'BAR_V6': {'values': [{'ip': '::1/128'}]},
-                'BAZ': {'values': ['FOO_V6', 'BAR_V6']},
-                'BING': {'values': [{'comment': 'foo', 'name': 'NET1'}, 'FOO_V6']},
-                'FOOBAR': {'values': ['9OCLOCK']},
-                'FOO_V6': {'values': [{'ip': '::FFFF:FFFF:FFFF:FFFF'}]},
-                'NET1': {'values': [{'comment': 'network1', 'ip': '10.1.0.0/8'}]},
-                'NET2': {'values': [{'comment': 'network2.0', 'ip': '10.2.0.0/16'}, 'NET1']},
-=======
                 '9OCLOCK': {'values': [{'comment': '9 is the time', 'address': '1.2.3.4/32'}]},
                 'BAR_V6': {'values': [{'address': '::1/128'}]},
                 'BAZ': {'values': ['FOO_V6', 'BAR_V6']},
@@ -373,7 +280,6 @@
                 'FOO_V6': {'values': [{'address': '::FFFF:FFFF:FFFF:FFFF'}]},
                 'NET1': {'values': [{'comment': 'network1', 'address': '10.1.0.0/8'}]},
                 'NET2': {'values': [{'comment': 'network2.0', 'address': '10.2.0.0/16'}, 'NET1']},
->>>>>>> 683d0b00
             },
             'services': {
                 'SVC1': [
