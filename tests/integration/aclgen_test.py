--- conflicted
+++ resolved
@@ -57,12 +57,6 @@
   @mock.patch.object(aclgen, '_WriteFile', autospec=True)
   def test_smoke_test_generates_successfully(self, mock_writer):
     aclgen.Run(
-<<<<<<< HEAD
-      self.pol_dir,
-      self.def_dir, None,
-      self.test_subdirectory,
-      self.context
-=======
         self.pol_dir,
         self.def_dir,
         None,
@@ -70,8 +64,9 @@
         self.exp_info,
         self.max_renderers,
         self.ignore_directories,
+        False,
+        True,
         self.context
->>>>>>> 53c6e191
     )
     files = ['sample_cisco_lab.acl', 'sample_cloudarmor.gca', 'sample_gce.gce',
              'sample_ipset.ips', 'sample_juniper_loopback.jcl',
@@ -90,20 +85,10 @@
 
   @mock.patch.object(aclgen, '_WriteFile', autospec=True)
   def test_generate_single_policy(self, mock_writer):
-<<<<<<< HEAD
     policy_file = pathlib.Path(
       self.test_subdirectory,
       'policies/pol/sample_cisco_lab.pol'
     )
-    aclgen.Run(
-      self.pol_dir,
-      self.def_dir,
-      policy_file,
-      self.test_subdirectory,
-      self.context
-=======
-    policy_file = os.path.join(self.test_subdirectory,
-                               'policies/pol/sample_cisco_lab.pol')
     aclgen.Run(
         self.pol_dir,
         self.def_dir,
@@ -112,8 +97,9 @@
         self.exp_info,
         self.max_renderers,
         self.ignore_directories,
+        False,
+        True,
         self.context
->>>>>>> 53c6e191
     )
     mock_writer.assert_called_with(
       pathlib.Path(self.test_subdirectory, 'sample_cisco_lab.acl'),
