# Copyright 2015 The Capirca Project Authors All Rights Reserved.
#
# Licensed under the Apache License, Version 2.0 (the "License");
# you may not use this file except in compliance with the License.
# You may obtain a copy of the License at
#
#     http://www.apache.org/licenses/LICENSE-2.0
#
# unless required by applicable law or agreed to in writing, software
# distributed under the License is distributed on an "AS IS" BASIS,
# WITHOUT WARRANTIES OR CONDITIONS OF ANY KIND, either express or implied.
# See the License for the specific language governing permissions and
# limitations under the License.


import multiprocessing
import os
import pathlib
import shutil
import sys
import tempfile
from absl.testing import absltest
from unittest import mock

from absl import app
from absl import flags
from capirca import aclgen


FLAGS = flags.FLAGS
aclgen.SetupFlags()  # Ensure flags are set up only once
# Pass only the program name into absl so it uses the default flags
FLAGS(sys.argv[0:1])


class TestAclGenDemo(absltest.TestCase):
  """Ensure Capirca demo runs successfully out-of-the-box."""

  def setUp(self):
    super().setUp()
    self.test_subdirectory = tempfile.mkdtemp()
    self.def_dir = str(pathlib.Path(self.test_subdirectory, 'def'))
    self.pol_dir = str(pathlib.Path(self.test_subdirectory, 'policies'))
    shutil.rmtree(self.test_subdirectory, ignore_errors=True)
    os.mkdir(self.test_subdirectory)
    shutil.copytree('def', self.def_dir)
    shutil.copytree('policies', self.pol_dir)
    self.context = multiprocessing.get_context()
    self.max_renderers = 10
    self.exp_info = 2
    self.ignore_directories = ['DEPRECATED', 'def']

  @mock.patch.object(aclgen, '_WriteFile', autospec=True)
  def test_smoke_test_generates_successfully(self, mock_writer):
    aclgen.Run(
        self.pol_dir,
        self.def_dir,
        None,
        self.test_subdirectory,
        self.exp_info,
        self.max_renderers,
        self.ignore_directories,
<<<<<<< HEAD
        None,
        None,
        self.context,
=======
        False,
        False,
        self.context
>>>>>>> 4a9a9195
    )
    files = ['sample_cisco_lab.acl', 'sample_cloudarmor.gca', 'sample_gce.gce',
             'sample_ipset.ips', 'sample_juniper_loopback.jcl',
             'sample_multitarget.acl', 'sample_multitarget.asa',
             'sample_multitarget.bacl', 'sample_multitarget.eacl',
             'sample_multitarget.ipt', 'sample_multitarget.jcl',
<<<<<<< HEAD
             'sample_multitarget.msmpc', 'sample_multitarget.xacl',
             'sample_multitarget.nxacl',
             'sample_nsxv.nsx', 'sample_packetfilter.pf',
             'sample_speedway.ipt', 'sample_srx.srx',
             'sample_paloalto.xml', 'sample_stateful_multitarget_simple.xml',
             'sample_stateful_multitarget_simple.srx',
             'sample_stateful_multitarget_complex.xml',
             'sample_stateful_multitarget_complex.srx',
             ]
    expected = [mock.call(
        os.path.join(self.test_subdirectory, f), mock.ANY) for f in files]
=======
             'sample_multitarget.xacl', 'sample_nsxv.nsx',
             'sample_packetfilter.pf', 'sample_speedway.ipt', 'sample_srx.srx',
             'sample_paloalto.xml']
    expected = [
      mock.call(
        pathlib.Path(self.test_subdirectory, f), mock.ANY
      ) for f in files
    ]
>>>>>>> 4a9a9195
    mock_writer.assert_has_calls(expected, any_order=True)

  @mock.patch.object(aclgen, '_WriteFile', autospec=True)
  def test_generate_single_policy(self, mock_writer):
    policy_file = pathlib.Path(
      self.test_subdirectory,
      'policies/pol/sample_cisco_lab.pol'
    )
    aclgen.Run(
        self.pol_dir,
        self.def_dir,
        policy_file,
        self.test_subdirectory,
        self.exp_info,
        self.max_renderers,
        self.ignore_directories,
<<<<<<< HEAD
        None,
        None,
        self.context,
=======
        False,
        False,
        self.context
>>>>>>> 4a9a9195
    )
    mock_writer.assert_called_with(
      pathlib.Path(self.test_subdirectory, 'sample_cisco_lab.acl'),
      mock.ANY
    )

  # Test to ensure existence of the entry point function for installed script.
  @mock.patch.object(aclgen, 'SetupFlags', autospec=True)
  @mock.patch.object(app, 'run', autospec=True)
  def test_entry_point(self, mock_run, mock_flags):
    aclgen.entry_point()
    mock_flags.assert_called_with()
    mock_run.assert_called_with(aclgen.main)


def main(unused_argv):
  absltest.main()


if __name__ == '__main__':
  app.run(main)<|MERGE_RESOLUTION|>--- conflicted
+++ resolved
@@ -12,20 +12,18 @@
 # See the License for the specific language governing permissions and
 # limitations under the License.
 
-
 import multiprocessing
 import os
 import pathlib
 import shutil
 import sys
 import tempfile
-from absl.testing import absltest
 from unittest import mock
 
 from absl import app
 from absl import flags
+from absl.testing import absltest
 from capirca import aclgen
-
 
 FLAGS = flags.FLAGS
 aclgen.SetupFlags()  # Ensure flags are set up only once
@@ -39,8 +37,8 @@
   def setUp(self):
     super().setUp()
     self.test_subdirectory = tempfile.mkdtemp()
-    self.def_dir = str(pathlib.Path(self.test_subdirectory, 'def'))
-    self.pol_dir = str(pathlib.Path(self.test_subdirectory, 'policies'))
+    self.def_dir = os.path.join(self.test_subdirectory, 'def')
+    self.pol_dir = os.path.join(self.test_subdirectory, 'policies')
     shutil.rmtree(self.test_subdirectory, ignore_errors=True)
     os.mkdir(self.test_subdirectory)
     shutil.copytree('def', self.def_dir)
@@ -60,51 +58,45 @@
         self.exp_info,
         self.max_renderers,
         self.ignore_directories,
-<<<<<<< HEAD
         None,
         None,
         self.context,
-=======
-        False,
-        False,
-        self.context
->>>>>>> 4a9a9195
     )
-    files = ['sample_cisco_lab.acl', 'sample_cloudarmor.gca', 'sample_gce.gce',
-             'sample_ipset.ips', 'sample_juniper_loopback.jcl',
-             'sample_multitarget.acl', 'sample_multitarget.asa',
-             'sample_multitarget.bacl', 'sample_multitarget.eacl',
-             'sample_multitarget.ipt', 'sample_multitarget.jcl',
-<<<<<<< HEAD
-             'sample_multitarget.msmpc', 'sample_multitarget.xacl',
-             'sample_multitarget.nxacl',
-             'sample_nsxv.nsx', 'sample_packetfilter.pf',
-             'sample_speedway.ipt', 'sample_srx.srx',
-             'sample_paloalto.xml', 'sample_stateful_multitarget_simple.xml',
-             'sample_stateful_multitarget_simple.srx',
-             'sample_stateful_multitarget_complex.xml',
-             'sample_stateful_multitarget_complex.srx',
-             ]
-    expected = [mock.call(
-        os.path.join(self.test_subdirectory, f), mock.ANY) for f in files]
-=======
-             'sample_multitarget.xacl', 'sample_nsxv.nsx',
-             'sample_packetfilter.pf', 'sample_speedway.ipt', 'sample_srx.srx',
-             'sample_paloalto.xml']
+    files = [
+        'sample_cisco_lab.acl',
+        'sample_cloudarmor.gca',
+        'sample_gce.gce',
+        'sample_ipset.ips',
+        'sample_juniper_loopback.jcl',
+        'sample_multitarget.acl',
+        'sample_multitarget.asa',
+        'sample_multitarget.bacl',
+        'sample_multitarget.eacl',
+        'sample_multitarget.ipt',
+        'sample_multitarget.jcl',
+        'sample_multitarget.msmpc',
+        'sample_multitarget.xacl',
+        'sample_multitarget.nxacl',
+        'sample_nsxv.nsx',
+        'sample_packetfilter.pf',
+        'sample_speedway.ipt',
+        'sample_srx.srx',
+        'sample_paloalto.xml',
+        'sample_stateful_multitarget_simple.xml',
+        'sample_stateful_multitarget_simple.srx',
+        'sample_stateful_multitarget_complex.xml',
+        'sample_stateful_multitarget_complex.srx',
+    ]
     expected = [
-      mock.call(
-        pathlib.Path(self.test_subdirectory, f), mock.ANY
-      ) for f in files
+        mock.call(pathlib.Path(self.test_subdirectory, f), mock.ANY)
+        for f in files
     ]
->>>>>>> 4a9a9195
     mock_writer.assert_has_calls(expected, any_order=True)
 
   @mock.patch.object(aclgen, '_WriteFile', autospec=True)
   def test_generate_single_policy(self, mock_writer):
-    policy_file = pathlib.Path(
-      self.test_subdirectory,
-      'policies/pol/sample_cisco_lab.pol'
-    )
+    policy_file = os.path.join(self.test_subdirectory,
+                               'policies/pol/sample_cisco_lab.pol')
     aclgen.Run(
         self.pol_dir,
         self.def_dir,
@@ -113,26 +105,18 @@
         self.exp_info,
         self.max_renderers,
         self.ignore_directories,
-<<<<<<< HEAD
         None,
         None,
         self.context,
-=======
-        False,
-        False,
-        self.context
->>>>>>> 4a9a9195
     )
     mock_writer.assert_called_with(
-      pathlib.Path(self.test_subdirectory, 'sample_cisco_lab.acl'),
-      mock.ANY
-    )
+        pathlib.Path(self.test_subdirectory, 'sample_cisco_lab.acl'), mock.ANY)
 
   # Test to ensure existence of the entry point function for installed script.
   @mock.patch.object(aclgen, 'SetupFlags', autospec=True)
   @mock.patch.object(app, 'run', autospec=True)
   def test_entry_point(self, mock_run, mock_flags):
-    aclgen.entry_point()
+    aclgen.EntryPoint()
     mock_flags.assert_called_with()
     mock_run.assert_called_with(aclgen.main)
 
