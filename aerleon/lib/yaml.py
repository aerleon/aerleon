--- conflicted
+++ resolved
@@ -136,10 +136,6 @@
     return _PolicyFromRawPolicy(raw_policy, definitions, optimize, shade_check)
 
 
-<<<<<<< HEAD
-
-=======
->>>>>>> 683d0b00
 def _RawPolicyFromFile(filename, base_dir, file_data):
     """Construct and return a RawPolicy from file data."""
 
