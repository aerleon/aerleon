"""YAML front-end. Loads a Policy model from a .yaml file."""

import pathlib
from typing import Dict, List, Optional, Tuple, Union
from unittest.mock import MagicMock

import yaml
from absl import logging
from yaml.error import YAMLError

from aerleon.lib import policy
from aerleon.lib.policy import BadIncludePath, Policy, _SubpathOf
from aerleon.lib.policy_builder import PolicyBuilder, PolicyDict
from aerleon.lib.yaml_loader import SpanSafeYamlLoader

MAX_INCLUDE_DEPTH = 5


class PolicyTypeError(Exception):
    """Invalid policy."""


class ExcessiveRecursionError(Exception):
    """Include depth limit exceeded."""


# Consider making this span-oriented
# (file > line > (start_ch, end_ch))
class UserMessage:
    """A user-facing error message encountered during file processing.

    Users can be shown:
    * An error message only (user_message.message).
    * An error message with file / line / include stack (user_message.__repr__()).

    Attributes:
        message: The error message.
        filename: The name of the file in which this error or message originated.
        line: The line where this error or message originated.
        include_chain: If the error or message originated while processing an included
            file, include_chain will list the include file chain as a list of file/line tuples.
            The top-level file should be the first item in the list.
    """

    message: str
    filename: str
    line: int
    include_chain: "list[Tuple[str, int]]"

    def __init__(self, message: str, *, filename, line=None, include_chain=None) -> None:
        self.message = message
        self.filename = filename
        self.line = line
        self.include_chain = include_chain

    def __str__(self) -> str:
        """Display user-facing error message with include chain (if present).

        e.g.
        Excessive recursion: include depth limit of 5 reached. File=include_1.yaml, Line=3.
        Include stack:
        > File='policy_with_include.yaml', Line=11 (Top Level)
        > File='include_1.yaml', Line=3
        > File='include_1.yaml', Line=3
        > File='include_1.yaml', Line=3
        > File='include_1.yaml', Line=3
        > File='include_1.yaml', Line=3
        """  # noqa: E501
        error_context = f"{self.message} File={self.filename}"
        if self.line is not None:
            error_context += f", Line={self.line}"
        error_context += "."
        if self.include_chain is not None and len(self.include_chain) > 1:
            error_context += "\nInclude stack:"
            for i, (File, Line) in enumerate(self.include_chain):
                error_context += f"\n> File='{File}', Line={Line}"
                if i == 0:
                    error_context += " (Top Level)"
        return error_context

    def __repr__(self):
        return f"UserMessage(\"{str(self)}\")"


def ParseFile(filename, base_dir='', definitions=None, optimize=False, shade_check=False):
    """Load a policy yaml file and return a Policy data model.

    Args:
        filename: Policy file path. Any output configs will share
            the same file name (except the file extension).
        naming: Naming database (see Naming class). Resolves network
            names to networks or lists of networks.
        optimize: bool - Whether to summarize networks and services.
        shade_check: bool - Whether to raise an exception when a term is shaded.

    Raises:
        PolicyTypeError: The policy file provided is not valid.
    """
    with open(pathlib.Path(base_dir).joinpath(filename), 'r') as file:
        try:
            policy_dict = yaml.load(file, Loader=SpanSafeYamlLoader(filename=filename))
        except YAMLError as yaml_error:
            raise PolicyTypeError(
                UserMessage("Unable to read file as YAML.", filename=filename)
            ) from yaml_error
    policy_dict = _preprocessYAMLPolicy(filename, base_dir, policy_dict)
    if not policy_dict:
        return
<<<<<<< HEAD
    policy_dict['filename'] = filename
=======
    if not policy_dict['filters']:
        return
>>>>>>> ac09a4a0
    return policy.FromBuilder(PolicyBuilder(policy_dict, definitions, optimize, shade_check))


def ParsePolicy(
    file: str, *, filename, base_dir='', definitions=None, optimize=False, shade_check=False
) -> Optional[Union[MagicMock, Policy]]:
    """Load a policy yaml file (provided as a string) and return a Policy data model.

    Note that "filename" must still be provided. The input filename is used to
    determine the output filename.

    Args:
        file: The contents of the policy file.
        filename: Any output configs base their file name on this value (except the file extension).
        naming: Naming database (see Naming class). Resolves network
            names to networks or lists of networks.
        optimize: bool - Whether to summarize networks and services.
        shade_check: bool - Whether to raise an exception when a term is shaded.

    Raises:
        PolicyTypeError: The policy file provided is not valid.
    """
    try:
        policy_dict = yaml.load(file, Loader=SpanSafeYamlLoader(filename=filename))
    except YAMLError as yaml_error:
        raise PolicyTypeError(
            UserMessage("Unable to read file as YAML.", filename=filename)
        ) from yaml_error

    policy_dict = _preprocessYAMLPolicy(filename, base_dir, policy_dict)
    if not policy_dict:
        return
<<<<<<< HEAD
    policy_dict['filename'] = filename
=======
    if not policy_dict['filters']:
        return
>>>>>>> ac09a4a0
    return policy.FromBuilder(PolicyBuilder(policy_dict, definitions, optimize, shade_check))


def suffix_is_yaml(filename):
    return filename[-5:] == '.yaml' or filename[-4:] == '.yml'


def _preprocessYAMLPolicy(
    filename: str, base_dir: str, policy_dict: Optional[PolicyDict]
) -> Optional[Dict[str, List[Dict[str, Union[Dict[str, Dict[str, str]], List[Dict[str, str]]]]]]]:
    """Process includes and validate the file data as a PolicyDict."""
    debug_stack = []
    return _preprocessYAMLPolicyInner(
        MAX_INCLUDE_DEPTH,
        debug_stack,
        filename=filename,
        base_dir=base_dir,
        policy_dict=policy_dict,
    )


def _preprocessYAMLPolicyInner(
    depth: int, debug_stack: list, filename: str, base_dir: str, policy_dict: Optional[PolicyDict]
) -> Optional[Dict[str, List[Dict[str, Union[Dict[str, Dict[str, str]], List[Dict[str, str]]]]]]]:

    # Empty files are ignored with a warning
    if policy_dict is None or not policy_dict:
        logging.warning(UserMessage("Ignoring empty policy file.", filename=filename))
        return

    # Malformed policy files should generate a PolicyTypeError (unless this is an include file)
    if 'filters' in policy_dict and isinstance(policy_dict['filters'], list):
        pass  # Normal case.
    elif (
        depth < MAX_INCLUDE_DEPTH
        and 'filters_include_only' in policy_dict
        and isinstance(policy_dict['filters_include_only'], list)
    ):
        # Policy files with filters_include_only: are ignored by ParsePolicy but can be included.
        policy_dict['filters'] = policy_dict['filters_include_only']
        del policy_dict['filters_include_only']
    elif 'terms' in policy_dict or 'filters_include_only' in policy_dict:
        # We are looking at an include file outside of an include and should quietly ignore it.
        return
    else:
        raise PolicyTypeError(
            UserMessage("Policy file must contain one or more filter sections.", filename=filename)
        )

    found_filters = []

    for filter in policy_dict['filters']:
        # Malformed filters should generate a PolicyTypeError
        if not isinstance(filter, dict):
            raise PolicyTypeError(UserMessage("Filter must be a mapping.", filename=filename))

        def expand_filter(filter):
            stack = debug_stack.copy()
            stack.append((filter['__filename__'], filter['__line__']))

            if depth <= 0:
                raise ExcessiveRecursionError(
                    UserMessage(
                        f"Excessive recursion: include depth limit of {MAX_INCLUDE_DEPTH} reached.",  # noqa: E501
                        filename=filter['__filename__'],
                        line=filter['__line__'],
                        include_chain=stack,
                    )
                )
            if not suffix_is_yaml(filter['include']):
                raise PolicyTypeError(
                    UserMessage(
                        f"Policy include source {filter['include']} must end in \".yaml\".",  # noqa: E501
                        filename=filter['__filename__'],
                        line=filter['__line__'],
                        include_chain=stack,
                    )
                )
            include_path = pathlib.Path(base_dir).joinpath(filter['include'])
            if not _SubpathOf(base_dir, include_path):
                raise BadIncludePath(
                    f"Include file cannot be loaded from outside the base directory. File={include_path} base_directory={base_dir}"
                )
            try:
                include_file = _LoadIncludeFile(include_path)
                include_data = yaml.load(
                    include_file, Loader=SpanSafeYamlLoader(filename=str(include_path))
                )
            except YAMLError as yaml_error:
                raise PolicyTypeError(
                    UserMessage(
                        "Unable to read file as YAML.",
                        filename=str(include_path),
                        include_chain=stack,
                    )
                ) from yaml_error
            data = _preprocessYAMLPolicyInner(
                depth - 1,
                stack,
                filename=include_path.name,
                base_dir=base_dir,
                policy_dict=include_data,
            )
            if not (data and data['filters']):
                logging.warning(
                    UserMessage(
                        "Ignoring empty policy include source.",
                        filename=str(include_path),
                        include_chain=stack,
                    )
                )
                return
            found_filters.extend(data['filters'])

        if 'include' in filter:
            # This is an include directive
            expand_filter(filter)
            continue

        if 'header' not in filter or not isinstance(filter['header'], dict):
            raise PolicyTypeError(
                UserMessage(
                    "Filter must contain a header section.",
                    filename=filename,
                    line=filter['__line__'],
                )
            )

        if 'terms' not in filter or not filter['terms'] or not isinstance(filter['terms'], list):
            raise PolicyTypeError(
                UserMessage(
                    "Filter must contain a terms section.",
                    filename=filename,
                    line=filter['__line__'],
                )
            )

        header = filter['header']
        if 'targets' not in header or (
            header['targets'] is not None and not isinstance(header['targets'], dict)
        ):
            raise PolicyTypeError(
                UserMessage(
                    "Filter header must contain a targets section.",
                    filename=filename,
                    line=header['__line__'],
                )
            )

        # Filters with an empty target list can be ignored with a warning
        elif not header['targets']:
            raise PolicyTypeError(
                UserMessage(
                    "Filter header cannot be empty.",
                    filename=filename,
                    line=filter['__line__'],
                )
            )

        found_terms = []

        def process_terms(depth, stack, term_items):
            for term_item in term_items:
                if 'include' not in term_item:
                    found_terms.append(term_item)
                    continue
                new_stack = stack.copy()
                new_stack.append((term_item['__filename__'], term_item['__line__']))
                if depth <= 0:
                    raise ExcessiveRecursionError(
                        UserMessage(
                            f"Excessive recursion: include depth limit of {MAX_INCLUDE_DEPTH} reached.",  # noqa: E501
                            filename=term_item['__filename__'],
                            line=term_item['__line__'],
                            include_chain=new_stack,
                        )
                    )
                if not suffix_is_yaml(term_item['include']):
                    raise PolicyTypeError(
                        UserMessage(
                            f"Policy include source {term_item['include']} must end in \".yaml\".",  # noqa: E501
                            filename=term_item['__filename__'],
                            line=term_item['__line__'],
                            include_chain=new_stack,
                        )
                    )
                # process_include(depth - 1, new_stack, term_item['include'])
                include_path = pathlib.Path(base_dir).joinpath(term_item['include'])
                if not _SubpathOf(base_dir, include_path):
                    raise BadIncludePath(
                        f"Include file cannot be loaded from outside the base directory. File={include_path} base_directory={base_dir}"
                    )

                try:
                    include_file = _LoadIncludeFile(include_path)
                    include_data = yaml.load(
                        include_file, Loader=SpanSafeYamlLoader(filename=str(include_path))
                    )
                except YAMLError as yaml_error:
                    raise PolicyTypeError(
                        UserMessage(
                            "Unable to read file as YAML.",
                            filename=str(include_path),
                            include_chain=new_stack,
                        )
                    ) from yaml_error
                if not include_data or 'terms' not in include_data or not include_data['terms']:
                    logging.warning(
                        UserMessage(
                            "Ignoring empty policy include source.",
                            filename=str(include_path),
                            include_chain=new_stack,
                        )
                    )
                    continue
                process_terms(depth - 1, new_stack, include_data['terms'])

        process_terms(MAX_INCLUDE_DEPTH, [], filter['terms'])

        if not found_terms:
            logging.warning(
                UserMessage(
                    "Ignoring filter with zero terms.",
                    filename=filename,
                    line=filter['__line__'],
                )
            )
            continue

        for term_item in found_terms:
            if 'name' not in term_item or len(term_item['name'].strip()) == 0:
                raise PolicyTypeError(
                    UserMessage(
                        "Term must have a name.",
                        filename=term_item['__filename__'],
                        line=term_item['__line__'],
                    )
                )

        filter['terms'] = found_terms
        found_filters.append(filter)

    policy_dict['filters'] = found_filters

    def StripDebuggingData(data):
        if isinstance(data, list):
            for item in data:
                if isinstance(item, list) or isinstance(item, dict):
                    StripDebuggingData(item)
        elif isinstance(data, dict):
            data.pop('__line__', None)
            data.pop('__filename__', None)
            for item in data.values():
                if isinstance(item, list) or isinstance(item, dict):
                    StripDebuggingData(item)

    StripDebuggingData(policy_dict)

    return policy_dict


def _LoadIncludeFile(include_path: pathlib.PosixPath) -> str:
    """Open an include file."""

    with open(include_path, 'r') as include_file:
        return include_file.read()<|MERGE_RESOLUTION|>--- conflicted
+++ resolved
@@ -106,12 +106,9 @@
     policy_dict = _preprocessYAMLPolicy(filename, base_dir, policy_dict)
     if not policy_dict:
         return
-<<<<<<< HEAD
     policy_dict['filename'] = filename
-=======
     if not policy_dict['filters']:
         return
->>>>>>> ac09a4a0
     return policy.FromBuilder(PolicyBuilder(policy_dict, definitions, optimize, shade_check))
 
 
@@ -144,12 +141,9 @@
     policy_dict = _preprocessYAMLPolicy(filename, base_dir, policy_dict)
     if not policy_dict:
         return
-<<<<<<< HEAD
     policy_dict['filename'] = filename
-=======
     if not policy_dict['filters']:
         return
->>>>>>> ac09a4a0
     return policy.FromBuilder(PolicyBuilder(policy_dict, definitions, optimize, shade_check))
 
 
