--- conflicted
+++ resolved
@@ -7,7 +7,6 @@
 
 Aerleon is a fork of [Capirca](https://github.com/google/capirca) with the following enhancements:
 
-<<<<<<< HEAD
 - New platform generators can now be added as plugins. Users no longer need to fork the project to add support for new platforms. Common platform support is still built in.
 - YAML is now supported for policy files, network definitions, and service definitions.
 - A powerful new Generate API is added that accepts policies, network definitions, and service definitions as native Python data.
@@ -23,120 +22,13 @@
 
 Aerleon requires Python 3.7 or higher.
 
-=======
-- Support for new firewall platforms can be added through plugins. Plugins for
-  common platforms are built-in. Users with experimental or non-public platforms
-  can add support without forking this repo.
-- YAML support for Policy, Network, and Services.
-- Performance is generally faster.
-- A well-documented Python API is provided which accepts native types.
-- A cleaner test harness is provided for end-to-end tests.
-- "Shade checking" is faster and more correct.
-
-## Install
-
-Aerleon requires Python 3.7 or higher.
-
->>>>>>> bd26bfa5
 ```bash
 pip install aerleon
 ```
 
-<<<<<<< HEAD
-More detailed instructions can be found on the [Installation](https://aerleon.readthedocs.io/en/latest/install/) page.
+## Documentation
 
-### Usage
-
-See [Getting Started](https://aerleon.readthedocs.io/en/latest/getting_started/).
-
-## Policy Files
-
-A policy file describes a security policy using _header_ and _term_ blocks.
-Header blocks describe how to generate the output configuration of the security
-policy. Term blocks define the access control rules within an ACL.
-
-In .pol.yaml files, each ACL has exactly one header and one or more term
-sections. In .pol file format, each ACL is defined by a top-level header block
-followed by one or more top-level term blocks.
-
-```yaml
-acls:
-  - header:
-      comment:
-        this is a sample policy for a zone based filter that generates multiple
-        output formats. It checks logging options, tcp, udp and icmp type
-        options.
-      targets:
-        paloalto: from-zone internal to-zone external
-        srx: from-zone internal to-zone external
-    terms:
-      - name: test-tcp-log-both
-        comment: Testing log-both for tcp.
-        protocol: tcp
-        logging: log-both
-        action: accept
-      - name: test-udp-log
-        comment: Testing logging for udp.
-        protocol: udp
-        logging: true
-        action: accept
-```
-
-See [Policy Files](https://aerleon.readthedocs.io/en/latest/getting_started/#policy-files) for full details.
-
-## Address Book
-
-Address book files define symbolic names for IP networks, hosts, and services.
-Policy files may reference these names.
-
-```yaml
-terms:
-  - name: deny-to-bad-destinations
-    destination-address: RFC1918 BOGON RESERVED
-    action: deny
-```
-
-```yaml
-networks:
-  RFC1918:
-    values:
-      - address: 10.0.0.0/8
-        comment: "non-public"
-      - address: 172.16.0.0/12
-        comment: "non-public"
-      - address: 192.168.0.0/16
-        comment: "non-public"
-  RESERVED:
-    values:
-      - address: 0.0.0.0/8
-        comment: "reserved"
-      - name: RFC1918
-      - name: LOOPBACK
-      # ...snipped...
-  BOGON:
-    values:
-      - address: 0.0.0.0/8
-      - address: 192.0.0.0/24
-      - address: 192.0.2.0/24
-      # ...snipped...
-```
-
-Users may wish to auto-generate address book files to keep them up to date. JSON
-and CSV are accepted for this reason. See [Definition Files](https://aerleon.readthedocs.io/en/latest/getting_started/#definition-files) for full details.
-
-## Advanced Usage
-
-The `aerleon` Python package also provides a Python API. See
-[Python Package](wiki/python-package.md) on the wiki.
-
-To build from source, see
-[Getting Started With Source](wiki/getting-started-source.md) on the wiki.
-=======
-More instructions on installation can be found [here](link to readme)
-
-## Documentation
-Documentation can be found at [aerleon.readme.io] where we cover many topics.
->>>>>>> bd26bfa5
+Documentation can be found at [https://aerleon.readthedocs.io/en/latest/](https://aerleon.readthedocs.io/en/latest/).
 
 ## Contributing
 
