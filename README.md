![GitHub](https://img.shields.io/github/license/aerleon/aerleon) [![PyPI version](https://badge.fury.io/py/aerleon.svg)](https://badge.fury.io/py/aerleon) ![PyPI - Status](https://img.shields.io/pypi/status/aerleon) ![PyPI - Downloads](https://img.shields.io/pypi/dm/aerleon)
![PyPI - Python Version](https://img.shields.io/pypi/pyversions/aerleon) [![Code Style](https://img.shields.io/badge/code%20style-black-000000.svg)](https://github.com/ambv/black) ![GitHub Workflow Status](https://img.shields.io/github/actions/workflow/status/aerleon/aerleon/main.yml?branch=main) ![Snyk Vulnerabilities for GitHub Repo](https://img.shields.io/snyk/vulnerabilities/github/aerleon/aerleon)[![codecov](https://codecov.io/gh/aerleon/aerleon/branch/main/graph/badge.svg?token=C13SR6GMTD)](https://codecov.io/gh/aerleon/aerleon)

# Aerleon

Generate firewall configs for multiple platforms at once.

Aerleon is a fork of [Capirca](https://github.com/google/capirca) with the following enhancements:

- Support for new firewall platforms can be added through plugins. Plugins for
  common platforms are built-in. Users with experimental or non-public platforms
  can add support without forking this repo.
- YAML support for Policy, Network, and Services.
- Performance is generally faster.
- A well-documented Python API is provided which accepts native types.
- A cleaner test harness is provided for end-to-end tests.
- "Shade checking" is faster and more correct.

## Install

<<<<<<< HEAD
Aerleon requires Python 3.7 or higher.

```bash
pip install aerleon
```
=======
Aerleon provides a command-line script `aclgen` which will generate firewall
ACLs from high-level policy files.

Each [policy file](#policy-files) in the input directory is visited and ACLs are
generated from the _term_ and _header_ blocks within. ACLs are then rendered to
one or more platform-specific configs according to the 'target' keyword(s) used.

Symbolic names can be used for IP networks, hosts, and services defined in the
[Address Book](#address-book).

A [Getting Started](https://aerleon.readthedocs.io/en/latest/getting_started/) guide can be found on [aerleon.readthedocs.io](https://aerleon.readthedocs.io/en/latest).

### Examples

The `aclgen` script will visit each policy file in the policies directory
`./policies` and place generated firewall configs in the current directory. To
get started, create a policy file and run:

```
aclgen
```

You can configure the input and output directories through the command line:

```
aclgen --input-dir ./acl-policies \
  --input-dir ./address-book-generated \
  --input-dir ./address-book-static \
  --output-dir ./acl-generated
```

See [Usage](#usage) for more details.

### Supported Platforms

The following list contains links to the documentation of the individual policy
generators:

<!-- begin-generator-term-links -->

- [`arista`](./doc/generators/arista.md): Arista
- [`aruba`](./doc/generators/aruba.md): Aruba
- [`brocade`](./doc/generators/brocade.md): Brocade
- [`cisco`](./doc/generators/cisco.md): Cisco
- [`ciscoasa`](./doc/generators/ciscoasa.md): Cisco ASA
- [`cisconx`](./doc/generators/cisconx.md): Cisco NX
- [`ciscoxr`](./doc/generators/ciscoxr.md): Cisco XR
- [`cloudarmor`](./doc/generators/cloudarmor.md): cloudarmor
- [`gce`](./doc/generators/gce.md): GCE
- `gcp_hf`
- [`ipset`](./doc/generators/ipset.md): ipset
- [`iptables`](./doc/generators/iptables.md): iptables
- [`juniper`](./doc/generators/juniper.md): Juniper
- [`juniperevo`](./doc/generators/juniperevo.md): Juniper EVO
- [`junipermsmpc`](./doc/generators/junipermsmpc.md): Juniper
- [`junipersrx`](./doc/generators/junipersrx.md): Juniper SRX
- [`k8s`](./doc/generators/k8s.md): Kubernetes NetworkPolicy
- [`nftables`](./doc/generators/nftables.md): nftables
- [`nsxv`](./doc/generators/nsxv.md): NSX
- [`packetfilter`](./doc/generators/packetfilter.md): PacketFilter
- [`paloaltofw`](./doc/generators/paloaltofw.md): Palo Alto PANOS
- [`pcap`](./doc/generators/pcap.md): PcapFilter
- [`speedway`](./doc/generators/speedway.md): Speedway
- [`srxlo`](./doc/generators/srxlo.md): Stateless Juniper ACL
- [`windows_advfirewall`](./doc/generators/windows_advfirewall.md): Windows
  Advanced Firewall <!-- begin-generator-term-links -->

See also [Adding A Platform Generator](wiki/adding-a-platform-generator.md) on
the wiki.

### Usage

```
  Usage: aclgen [OPTION]... Generate firewall configs for multiple platforms at
  once

  Each policy file (.pol, .pol.yaml) in the input directory is visited and ACLs
  are generated from the term and header blocks within. Symbolic names that
  reference address book files (.net) in the input directory can be used for IP
  networks, hosts, and services. ACLs are then rendered to one or more
  platform-specific configs according to the ‘target’ keyword(s) used.

  Policy files can be given as .pol files or .pol.yaml files. Address books are
  defined by .net, .net.json, or .net.csv files.

  Where OPTION is:

    --input-dir=DIRECTORY: Search this directory recursively for input files.
    Defaults to ‘./policies’. If ‘--input-dir’ is given multiple times, all given
    directories will be searched.

    --output-dir=DIRECTORY: Place all generated files here. Defaults to the current
    working directory.

    --config=FILE: Read configuration options from FILE (JSON). Defaults to
    ‘./config.json’. The command line value is used if an option is provided in both
    the command line and the configuration file. Some options are only available in
    the configuration file.

    --plugin-dir=DIRECTORY: Search this directory recursively for plugins. Defaults
    to ‘./plugins. If ‘--plugin-dir’ is given multiple times, all given directories
    will be searched.

    --dry-run: Do not write out any output files.

    --help: Display this message.

    --version: Display version information.
```

## Policy Files

A policy file describes a security policy using _header_ and _term_ blocks.
Header blocks describe how to generate the output configuration of the security
policy. Term blocks define the access control rules within an ACL.

In .pol.yaml files, each ACL has exactly one header and one or more term
sections. In .pol file format, each ACL is defined by a top-level header block
followed by one or more top-level term blocks.

```yaml
acls:
  - header:
      comment:
        this is a sample policy for a zone based filter that generates multiple
        output formats. It checks logging options, tcp, udp and icmp type
        options.
      targets:
        paloalto: from-zone internal to-zone external
        srx: from-zone internal to-zone external
    terms:
      - name: test-tcp-log-both
        comment: Testing log-both for tcp.
        protocol: tcp
        logging: log-both
        action: accept
      - name: test-udp-log
        comment: Testing logging for udp.
        protocol: udp
        logging: true
        action: accept
```

See [Policy Files](https://aerleon.readthedocs.io/en/latest/getting_started/#policy-files) for full details.

## Address Book

Address book files define symbolic names for IP networks, hosts, and services.
Policy files may reference these names.

```yaml
terms:
  - name: deny-to-bad-destinations
    destination-address: RFC1918 BOGON RESERVED
    action: deny
```

```yaml
networks:
  RFC1918:
    values:
      - address: 10.0.0.0/8
        comment: "non-public"
      - address: 172.16.0.0/12
        comment: "non-public"
      - address: 192.168.0.0/16
        comment: "non-public"
  RESERVED:
    values:
      - address: 0.0.0.0/8
        comment: "reserved"
      - name: RFC1918
      - name: LOOPBACK
      # ...snipped...
  BOGON:
    values:
      - address: 0.0.0.0/8
      - address: 192.0.0.0/24
      - address: 192.0.2.0/24
      # ...snipped...
```

Users may wish to auto-generate address book files to keep them up to date. JSON
and CSV are accepted for this reason. See [Definition Files](https://aerleon.readthedocs.io/en/latest/getting_started/#definition-files) for full details.
>>>>>>> 80b2c90c

More instructions on installation can be found [here](link to readme)

## Documentation
Documentation can be found at [aerleon.readme.io] where we cover many topics.

## Contributing

Contributions are welcome. Please review the contributing guidelines and code of
conduct for this project.

The [Getting Started With Source](wiki/getting-started-source.md) guide has
information on how to approach code changes to this project.

## Contact

Official channels for communicating issues is via [Github Issues](https://github.com/aerleon/aerleon/issues)

General discussions can be had either in [Github Discussions](https://github.com/aerleon/aerleon/discussions) or in our [Slack Server](https://aerleon.slack.com/)

### Contact Maintainers

You can always reach out to us on  [Slack](https://aerleon.slack.com/)
You many also reach out to us via e-mail

Rob Ankeny ([ankenyr@gmail.com](mailto:ankenyr@gmail.com))

Jason Benterou ([jason.benterou@gmail.com](mailto:jason.benterou@gmail.com))

## Resources
<<<<<<< HEAD
=======

Aerleon is a fork of [Capirca](https://github.com/google/capirca).

Additional documentation:

- [aerleon.readthedocs.io](https://aerleon.readthedocs.io/en/latest/)

External links, resources and references:

>>>>>>> 80b2c90c
- [Brief Overview (4 slides):](https://docs.google.com/present/embed?id=dhtc9k26_13cz9fphfb&autoStart=true&loop=true&size=1)
- [Nanog49; Enterprise QoS](http://www.nanog.org/meetings/nanog49/presentations/Tuesday/Chung-EnterpriseQoS-final.pdf)
- [Blog Post: Safe ACL Change through Model-based Analysis](https://tech.ebayinc.com/engineering/safe-acl-change-through-model-based-analysis/)
- [Aerleon Slack](https://aerleon.slack.com/)
- [#aerleon at NetworkToCode Slack](https://networktocode.slack.com/)

## Contributors ✨

Thanks goes to these wonderful people ([emoji key](https://allcontributors.org/docs/en/emoji-key)):

<!-- ALL-CONTRIBUTORS-LIST:START - Do not remove or modify this section -->
<!-- prettier-ignore-start -->
<!-- markdownlint-disable -->
<table>
  <tbody>
    <tr>
      <td align="center"><a href="https://github.com/itdependsnetworks"><img src="https://avatars.githubusercontent.com/u/9260483?v=4?s=100" width="100px;" alt="Ken Celenza"/><br /><sub><b>Ken Celenza</b></sub></a><br /><a href="https://github.com/aerleon/aerleon/commits?author=itdependsnetworks" title="Documentation">📖</a></td>
      <td align="center"><a href="https://github.com/fischa"><img src="https://avatars.githubusercontent.com/u/11302991?v=4?s=100" width="100px;" alt="Axel F"/><br /><sub><b>Axel F</b></sub></a><br /><a href="https://github.com/aerleon/aerleon/commits?author=fischa" title="Documentation">📖</a></td>
    </tr>
  </tbody>
  <tfoot>
    <tr>
      <td align="center" size="13px" colspan="7">
        <img src="https://raw.githubusercontent.com/all-contributors/all-contributors-cli/1b8533af435da9854653492b1327a23a4dbd0a10/assets/logo-small.svg">
          <a href="https://all-contributors.js.org/docs/en/bot/usage">Add your contributions</a>
        </img>
      </td>
    </tr>
  </tfoot>
</table>

<!-- markdownlint-restore -->
<!-- prettier-ignore-end -->

<!-- ALL-CONTRIBUTORS-LIST:END -->

This project follows the [all-contributors](https://github.com/all-contributors/all-contributors) specification. Contributions of any kind welcome!

## Credit

Files and code included in this project from Capirca are copyright Google and
are included under the terms of the Apache License, Version 2.0. You may obtain
a copy of the License at

  <http://www.apache.org/licenses/LICENSE-2.0>

Contributors who wish to modify files bearing a copyright notice are obligated
by the terms of the Apache License, Version 2.0 to include at the top of the
file a prominent notice stating as much. Copyright notices must not be removed
from files in this repository.

This README file may contain phrases and sections that are copyright Google.
This file is modified from the original.<|MERGE_RESOLUTION|>--- conflicted
+++ resolved
@@ -18,198 +18,11 @@
 
 ## Install
 
-<<<<<<< HEAD
 Aerleon requires Python 3.7 or higher.
 
 ```bash
 pip install aerleon
 ```
-=======
-Aerleon provides a command-line script `aclgen` which will generate firewall
-ACLs from high-level policy files.
-
-Each [policy file](#policy-files) in the input directory is visited and ACLs are
-generated from the _term_ and _header_ blocks within. ACLs are then rendered to
-one or more platform-specific configs according to the 'target' keyword(s) used.
-
-Symbolic names can be used for IP networks, hosts, and services defined in the
-[Address Book](#address-book).
-
-A [Getting Started](https://aerleon.readthedocs.io/en/latest/getting_started/) guide can be found on [aerleon.readthedocs.io](https://aerleon.readthedocs.io/en/latest).
-
-### Examples
-
-The `aclgen` script will visit each policy file in the policies directory
-`./policies` and place generated firewall configs in the current directory. To
-get started, create a policy file and run:
-
-```
-aclgen
-```
-
-You can configure the input and output directories through the command line:
-
-```
-aclgen --input-dir ./acl-policies \
-  --input-dir ./address-book-generated \
-  --input-dir ./address-book-static \
-  --output-dir ./acl-generated
-```
-
-See [Usage](#usage) for more details.
-
-### Supported Platforms
-
-The following list contains links to the documentation of the individual policy
-generators:
-
-<!-- begin-generator-term-links -->
-
-- [`arista`](./doc/generators/arista.md): Arista
-- [`aruba`](./doc/generators/aruba.md): Aruba
-- [`brocade`](./doc/generators/brocade.md): Brocade
-- [`cisco`](./doc/generators/cisco.md): Cisco
-- [`ciscoasa`](./doc/generators/ciscoasa.md): Cisco ASA
-- [`cisconx`](./doc/generators/cisconx.md): Cisco NX
-- [`ciscoxr`](./doc/generators/ciscoxr.md): Cisco XR
-- [`cloudarmor`](./doc/generators/cloudarmor.md): cloudarmor
-- [`gce`](./doc/generators/gce.md): GCE
-- `gcp_hf`
-- [`ipset`](./doc/generators/ipset.md): ipset
-- [`iptables`](./doc/generators/iptables.md): iptables
-- [`juniper`](./doc/generators/juniper.md): Juniper
-- [`juniperevo`](./doc/generators/juniperevo.md): Juniper EVO
-- [`junipermsmpc`](./doc/generators/junipermsmpc.md): Juniper
-- [`junipersrx`](./doc/generators/junipersrx.md): Juniper SRX
-- [`k8s`](./doc/generators/k8s.md): Kubernetes NetworkPolicy
-- [`nftables`](./doc/generators/nftables.md): nftables
-- [`nsxv`](./doc/generators/nsxv.md): NSX
-- [`packetfilter`](./doc/generators/packetfilter.md): PacketFilter
-- [`paloaltofw`](./doc/generators/paloaltofw.md): Palo Alto PANOS
-- [`pcap`](./doc/generators/pcap.md): PcapFilter
-- [`speedway`](./doc/generators/speedway.md): Speedway
-- [`srxlo`](./doc/generators/srxlo.md): Stateless Juniper ACL
-- [`windows_advfirewall`](./doc/generators/windows_advfirewall.md): Windows
-  Advanced Firewall <!-- begin-generator-term-links -->
-
-See also [Adding A Platform Generator](wiki/adding-a-platform-generator.md) on
-the wiki.
-
-### Usage
-
-```
-  Usage: aclgen [OPTION]... Generate firewall configs for multiple platforms at
-  once
-
-  Each policy file (.pol, .pol.yaml) in the input directory is visited and ACLs
-  are generated from the term and header blocks within. Symbolic names that
-  reference address book files (.net) in the input directory can be used for IP
-  networks, hosts, and services. ACLs are then rendered to one or more
-  platform-specific configs according to the ‘target’ keyword(s) used.
-
-  Policy files can be given as .pol files or .pol.yaml files. Address books are
-  defined by .net, .net.json, or .net.csv files.
-
-  Where OPTION is:
-
-    --input-dir=DIRECTORY: Search this directory recursively for input files.
-    Defaults to ‘./policies’. If ‘--input-dir’ is given multiple times, all given
-    directories will be searched.
-
-    --output-dir=DIRECTORY: Place all generated files here. Defaults to the current
-    working directory.
-
-    --config=FILE: Read configuration options from FILE (JSON). Defaults to
-    ‘./config.json’. The command line value is used if an option is provided in both
-    the command line and the configuration file. Some options are only available in
-    the configuration file.
-
-    --plugin-dir=DIRECTORY: Search this directory recursively for plugins. Defaults
-    to ‘./plugins. If ‘--plugin-dir’ is given multiple times, all given directories
-    will be searched.
-
-    --dry-run: Do not write out any output files.
-
-    --help: Display this message.
-
-    --version: Display version information.
-```
-
-## Policy Files
-
-A policy file describes a security policy using _header_ and _term_ blocks.
-Header blocks describe how to generate the output configuration of the security
-policy. Term blocks define the access control rules within an ACL.
-
-In .pol.yaml files, each ACL has exactly one header and one or more term
-sections. In .pol file format, each ACL is defined by a top-level header block
-followed by one or more top-level term blocks.
-
-```yaml
-acls:
-  - header:
-      comment:
-        this is a sample policy for a zone based filter that generates multiple
-        output formats. It checks logging options, tcp, udp and icmp type
-        options.
-      targets:
-        paloalto: from-zone internal to-zone external
-        srx: from-zone internal to-zone external
-    terms:
-      - name: test-tcp-log-both
-        comment: Testing log-both for tcp.
-        protocol: tcp
-        logging: log-both
-        action: accept
-      - name: test-udp-log
-        comment: Testing logging for udp.
-        protocol: udp
-        logging: true
-        action: accept
-```
-
-See [Policy Files](https://aerleon.readthedocs.io/en/latest/getting_started/#policy-files) for full details.
-
-## Address Book
-
-Address book files define symbolic names for IP networks, hosts, and services.
-Policy files may reference these names.
-
-```yaml
-terms:
-  - name: deny-to-bad-destinations
-    destination-address: RFC1918 BOGON RESERVED
-    action: deny
-```
-
-```yaml
-networks:
-  RFC1918:
-    values:
-      - address: 10.0.0.0/8
-        comment: "non-public"
-      - address: 172.16.0.0/12
-        comment: "non-public"
-      - address: 192.168.0.0/16
-        comment: "non-public"
-  RESERVED:
-    values:
-      - address: 0.0.0.0/8
-        comment: "reserved"
-      - name: RFC1918
-      - name: LOOPBACK
-      # ...snipped...
-  BOGON:
-    values:
-      - address: 0.0.0.0/8
-      - address: 192.0.0.0/24
-      - address: 192.0.2.0/24
-      # ...snipped...
-```
-
-Users may wish to auto-generate address book files to keep them up to date. JSON
-and CSV are accepted for this reason. See [Definition Files](https://aerleon.readthedocs.io/en/latest/getting_started/#definition-files) for full details.
->>>>>>> 80b2c90c
 
 More instructions on installation can be found [here](link to readme)
 
@@ -240,18 +53,6 @@
 Jason Benterou ([jason.benterou@gmail.com](mailto:jason.benterou@gmail.com))
 
 ## Resources
-<<<<<<< HEAD
-=======
-
-Aerleon is a fork of [Capirca](https://github.com/google/capirca).
-
-Additional documentation:
-
-- [aerleon.readthedocs.io](https://aerleon.readthedocs.io/en/latest/)
-
-External links, resources and references:
-
->>>>>>> 80b2c90c
 - [Brief Overview (4 slides):](https://docs.google.com/present/embed?id=dhtc9k26_13cz9fphfb&autoStart=true&loop=true&size=1)
 - [Nanog49; Enterprise QoS](http://www.nanog.org/meetings/nanog49/presentations/Tuesday/Chung-EnterpriseQoS-final.pdf)
 - [Blog Post: Safe ACL Change through Model-based Analysis](https://tech.ebayinc.com/engineering/safe-acl-change-through-model-based-analysis/)
