dev_addr: '127.0.0.1:8001'
edit_uri: edit/develop/docs
site_dir: site/docs
site_name: Aerleon Documentation
site_url: 'https://aerleon.readthedocs.io/en/latest/'
repo_url: 'https://github.com/aerleon/aerleon'
copyright: Copyright &copy; The Authors
theme: readthedocs
extra:
  generator: false
  social:
    - icon: fontawesome/brands/slack
      link: 'https://slack.networktocode.com/'
      name: Network to Code Community
    - icon: fontawesome/brands/github
      link: 'https://github.com/aerleon'
      name: GitHub Organization
    - icon: fontawesome/brands/twitter
      link: 'https://twitter.com/<tbd>'
      name: <Aerleon> Twitter
markdown_extensions:
  - admonition
  - toc:
      permalink: true
  - attr_list
  - md_in_html
  - pymdownx.highlight:
      anchor_linenums: true
  - pymdownx.inlinehilite
  - pymdownx.snippets
  - pymdownx.superfences
  - footnotes
plugins:
  - search
  - mkdocs-version-annotations
  - mkdocstrings:
      default_handler: python
      handlers:
        python:
          paths:
            - .
          options:
            show_root_heading: true
            heading_level: 2
            show_category_heading: true
nav:
  - Overview: index.md
  - User Guide:
      - Install and Configure: user/install.md
      - Getting Started: user/lib_getting_started.md
<<<<<<< HEAD
      - CLI Reference: user/cli.md
      - Address Files: user/lib_address.md
      - Service Files: user/lib_service.md
      - Policy Files: user/lib_policy.md
=======
>>>>>>> 683d0b00
      - Platforms: user/lib_platforms.md
  - Generators:
      - arista: user/generators/arista.md
      - arista_tp: user/generators/arista_tp.md
      - aruba: user/generators/aruba.md
      - brocade: user/generators/brocade.md
      - cisco: user/generators/cisco.md
      - ciscoasa: user/generators/ciscoasa.md
      - cisconx: user/generators/cisconx.md
      - ciscoxr: user/generators/ciscoxr.md
      - gce: user/generators/gce.md
      - ipset: user/generators/ipset.md
      - iptables: user/generators/iptables.md
      - juniper: user/generators/juniper.md
      - juniperevo: user/generators/juniperevo.md
      - junipermsmpc: user/generators/junipermsmpc.md
      - junipersrx: user/generators/junipersrx.md
      - k8s: user/generators/k8s.md
      - nftables: user/generators/nftables.md
      - nsxv: user/generators/nsxv.md
      - packetfilter: user/generators/packetfilter.md
      - paloaltofw: user/generators/paloaltofw.md
      - pcap: user/generators/pcap.md
      - speedway: user/generators/speedway.md
      - srxlo: user/generators/srxlo.md
      - windows_advfirewall.md: user/generators/windows_advfirewall.md
  - Frequently Asked Questions: user/faq.md
  - Release Notes:
      - user/release_notes/index.md
      - v1.0: user/release_notes/version_1.0.md
  - Developer Guide:
      - Extending the Library: dev/extending.md
      - Contributing to the Library: dev/contributing.md
      - Development Environment: dev/dev_environment.md
      - Generator Development: dev/generator_patterns.md
  - Library Class Overview:
      - Naming: dev/design/naming.md
  - Code Reference:
      - Core: dev/code_reference/core.md
      - Generators: dev/code_reference/generators.md<|MERGE_RESOLUTION|>--- conflicted
+++ resolved
@@ -48,13 +48,7 @@
   - User Guide:
       - Install and Configure: user/install.md
       - Getting Started: user/lib_getting_started.md
-<<<<<<< HEAD
       - CLI Reference: user/cli.md
-      - Address Files: user/lib_address.md
-      - Service Files: user/lib_service.md
-      - Policy Files: user/lib_policy.md
-=======
->>>>>>> 683d0b00
       - Platforms: user/lib_platforms.md
   - Generators:
       - arista: user/generators/arista.md
